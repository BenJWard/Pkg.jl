--- conflicted
+++ resolved
@@ -28,14 +28,7 @@
   - ps: iex ((new-object net.webclient).DownloadString("https://raw.githubusercontent.com/JuliaCI/Appveyor.jl/version-1/bin/install.ps1"))
 
 build_script:
-<<<<<<< HEAD
-# Need to convert from shallow to complete for Pkg.clone to work
-# We swap the uuid for Pkg here to make it not load the stdlib version of Pkg
-  - IF EXIST .git\shallow (git fetch --unshallow)
-  - C:\projects\julia\bin\julia --project -e "using InteractiveUtils; versioninfo();
-=======
   - C:\julia\bin\julia -e "using InteractiveUtils; versioninfo();
->>>>>>> 50f0861d
       using UUIDs;
       before = read(\"Project.toml\", String);
       after = replace(before, \"uuid = \\\"44cfe95a-1eb2-52ea-b672-e2afdf69b78f\\\"\" =>
